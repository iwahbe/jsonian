--- conflicted
+++ resolved
@@ -1410,14 +1410,10 @@
     (jsonian-narrow-to-defun arg)
     t))
 
-<<<<<<< HEAD
- (defun jsonian-unload-function ()
-=======
 (defvar jsonian--so-long-predicate nil
   "The function originally assigned to `so-long-predicate'.")
 
 (defun jsonian-unload-function ()
->>>>>>> ad861d13
   "Unload `jsonian'."
   (advice-remove #'narrow-to-defun #'jsonian--correct-narrow-to-defun)
   (defvar so-long-predicate)
